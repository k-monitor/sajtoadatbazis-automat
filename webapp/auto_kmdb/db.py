--- conflicted
+++ resolved
@@ -1,9 +1,5 @@
 from functools import cache
-<<<<<<< HEAD
-from typing import Optional
-=======
 from typing import Any, Optional
->>>>>>> 9418a780
 from mysql.connector.pooling import MySQLConnectionPool, PooledMySQLConnection
 import os
 from datetime import datetime
@@ -886,7 +882,6 @@
 
 def annote_positive(
     connection: PooledMySQLConnection,
-<<<<<<< HEAD
     id,
     source_url,
     source_url_string,
@@ -904,24 +899,6 @@
     others,
     file_ids,
     pub_date,
-=======
-    id: int,
-    source_url: str,
-    source_url_string: str,
-    title: str,
-    description: str,
-    text: str,
-    persons: list[dict],
-    institutions: list[dict],
-    places: list[dict],
-    newspaper_id: int,
-    user_id: int,
-    is_active: bool,
-    category: int,
-    others: list[dict],
-    file_ids: list[int],
-    pub_date: str,
->>>>>>> 9418a780
 ):
     query_0 = """SELECT news_id FROM autokmdb_news WHERE id = %s LIMIT 1"""
     query_1 = """UPDATE autokmdb_news SET annotation_label = 1, processing_step = 5, news_id = %s, title = %s, description = %s, text = %s, mod_id = %s WHERE id = %s;"""
